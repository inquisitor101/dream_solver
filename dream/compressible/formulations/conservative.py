from __future__ import annotations
import logging
import ngsolve as ngs
import typing
import dream.bla as bla

from dream.config import InterfaceConfiguration, interface, Integrals
from dream.mesh import SpongeLayer, PSpongeLayer, Periodic, Initial
from dream.compressible.config import (flowfields,
                                       CompressibleFiniteElement,
                                       FarField,
                                       Outflow,
                                       InviscidWall,
                                       Symmetry,
                                       IsothermalWall,
                                       AdiabaticWall,
                                       CBC)

logger = logging.getLogger(__name__)

if typing.TYPE_CHECKING:
    from ..solver import CompressibleFlowSolver


# --- Conservative --- #

class MixedMethod(InterfaceConfiguration, is_interface=True):

    cfg: CompressibleFlowSolver

    @property
    def fem(self) -> ConservativeFiniteElementMethod:
        return self.cfg.fem

    @property
    def TnT(self) -> dict[str, tuple[ngs.comp.ProxyFunction, ...]]:
        return self.cfg.TnT

    @property
    def gfu(self) -> dict[str, ngs.GridFunction]:
        return self.cfg.gfus

    def add_mixed_finite_element_spaces(self, fes: dict[str, ngs.FESpace]) -> None:
        raise NotImplementedError("Mixed method must implement get_mixed_finite_element_spaces method!")

<<<<<<< HEAD

    def add_mixed_form(self,
                       blf: dict[str, ngs.comp.SumOfIntegrals],
                       lf: dict[str, ngs.comp.SumOfIntegrals]) -> None:
=======
    def add_mixed_form(self, blf: Integrals, lf: Integrals) -> None:
>>>>>>> f01f7942
        pass

    def get_cbc_viscous_terms(self, bc: CBC) -> ngs.CF:
        return ngs.CF(tuple(0 for _ in range(self.mesh.dim + 2)))

    def get_diffusive_stabilisation_matrix(self, U: flowfields) -> bla.MATRIX:
        Re = self.cfg.scaling.reference_reynolds_number
        Pr = self.cfg.prandtl_number
        mu = self.cfg.viscosity(U)

        tau_d = [0] + [1 for _ in range(self.mesh.dim)] + [1/Pr]
        return bla.diagonal(tau_d) * mu / Re


class Inactive(MixedMethod):

    name: str = "inactive"

    def add_mixed_finite_element_spaces(self, fes: dict[str, ngs.FESpace]) -> None:

        if not self.cfg.dynamic_viscosity.is_inviscid:
            raise TypeError(f"Viscous configuration requires mixed method!")


class StrainHeat(MixedMethod):

    name: str = "strain_heat"

    def add_mixed_finite_element_spaces(self, fes: dict[str, ngs.FESpace]) -> None:

        if self.cfg.dynamic_viscosity.is_inviscid:
            raise TypeError(f"Inviscid configuration does not require mixed method!")

        dim = 4*self.mesh.dim - 3
        order = self.fem.order

        Q = ngs.L2(self.mesh, order=order)
        Q = self.cfg.dcs.reduce_psponge_layers_order_elementwise(Q)

        fes['Q'] = Q**dim

<<<<<<< HEAD

    def add_mixed_form(self,
                       blf: dict[str, ngs.comp.SumOfIntegrals],
                       lf: dict[str, ngs.comp.SumOfIntegrals]) -> None:
=======
    def add_mixed_form(self, blf: Integrals, lf: Integrals) -> None:
>>>>>>> f01f7942

        if self.mesh.dim == 3:
            raise NotImplementedError("StrainHeat method is not implemented for domain dimension 3!")

        bonus = self.cfg.optimizations.bonus_int_order

        U, _ = self.fem.method.TnT['U']
        Uhat, _ = self.fem.method.TnT['Uhat']
        Q, P = self.TnT['Q']

        U = self.fem.method.get_conservative_fields(U)
        Uhat = self.fem.method.get_conservative_fields(Uhat)

        gradient_P = ngs.grad(P)
        Q = self.get_mixed_fields(Q)
        P = self.get_mixed_fields(P)

        dev_zeta = P.eps - bla.trace(P.eps) * ngs.Id(self.mesh.dim)/3
        div_dev_zeta = ngs.CF((gradient_P[0, 0] + gradient_P[1, 1], gradient_P[1, 0] + gradient_P[2, 1]))
        div_dev_zeta -= 1/3 * ngs.CF((gradient_P[0, 0] + gradient_P[2, 0], gradient_P[0, 1] + gradient_P[2, 1]))
<<<<<<< HEAD

        blf['mixed'] = ngs.InnerProduct(Q.eps, P.eps) * ngs.dx
        blf['mixed'] += ngs.InnerProduct(U.u, div_dev_zeta) * ngs.dx(bonus_intorder=bonus.vol)
        blf['mixed'] -= ngs.InnerProduct(Uhat.u, dev_zeta*self.mesh.normal) * \
            ngs.dx(element_boundary=True, bonus_intorder=bonus.bnd)

        div_xi = gradient_P[3, 0] + gradient_P[4, 1]
        
        blf['mixed'] += ngs.InnerProduct(Q.grad_T, P.grad_T) * ngs.dx
        blf['mixed'] += ngs.InnerProduct(U.T, div_xi) * ngs.dx(bonus_intorder=bonus.vol)
        blf['mixed'] -= ngs.InnerProduct(Uhat.T*self.mesh.normal,
=======
        blf['Q']['mixed'] = ngs.InnerProduct(Q.eps, P.eps) * ngs.dx
        blf['Q']['mixed'] += ngs.InnerProduct(U.u, div_dev_zeta) * ngs.dx(bonus_intorder=bonus.vol)
        blf['Q']['mixed'] -= ngs.InnerProduct(Uhat.u, dev_zeta*self.mesh.normal) * \
            ngs.dx(element_boundary=True, bonus_intorder=bonus.bnd)

        div_xi = gradient_P[3, 0] + gradient_P[4, 1]
        blf['Q']['mixed'] += ngs.InnerProduct(Q.grad_T, P.grad_T) * ngs.dx
        blf['Q']['mixed'] += ngs.InnerProduct(U.T, div_xi) * ngs.dx(bonus_intorder=bonus.vol)
        blf['Q']['mixed'] -= ngs.InnerProduct(Uhat.T*self.mesh.normal,
>>>>>>> f01f7942
                                         P.grad_T) * ngs.dx(element_boundary=True, bonus_intorder=bonus.bnd)

    def get_cbc_viscous_terms(self, bc: CBC):

        if self.mesh.dim == 3:
            raise NotImplementedError("StrainHeat method CBC is not implemented for domain dimension 3!")

        Q, _ = self.TnT['Q']
        U, _ = self.fem.method.TnT['U']

        U = self.fem.method.get_conservative_fields(U)
        Q = self.get_mixed_fields(Q)

        t = self.mesh.tangential
        n = self.mesh.normal

        R = ngs.CF((n, t), dims=(2, 2)).trans

        grad_Q = ngs.grad(Q.Q) * n
        grad_EPS = R.trans * ngs.CF((grad_Q[0], grad_Q[1], grad_Q[1], grad_Q[2]), dims=(2, 2)) * R
        grad_q = ngs.CF((grad_Q[3], grad_Q[4]))

        if bc.target == "outflow":
            grad_q = R.trans * ngs.CF((grad_Q[3], grad_Q[4]))
            grad_EPS = R * ngs.CF((grad_EPS[0], 0, 0, grad_EPS[2]), dims=(2, 2)) * R.trans
            grad_q = R * ngs.CF((0, grad_q[1]))
        else:
            grad_EPS = R * ngs.CF((0, grad_EPS[1], grad_EPS[1], grad_EPS[2]), dims=(2, 2)) * R.trans

        grad_Q = ngs.CF((grad_EPS[0], grad_EPS[1], grad_EPS[2], grad_q[0], grad_q[1]))

        S = self.get_conservative_diffusive_jacobian(U, Q, t) * (ngs.grad(U.U) * t)
        S += self.get_conservative_diffusive_jacobian(U, Q, n) * (ngs.grad(U.U) * n)
        S += self.get_mixed_diffusive_jacobian(U, t) * (ngs.grad(Q.Q) * t)
        S += self.get_mixed_diffusive_jacobian(U, n) * grad_Q

        return S

    def get_mixed_fields(self, Q: ngs.CF):

        dim = self.mesh.dim

        if isinstance(Q, ngs.GridFunction):
            Q = Q.components

        Q_ = flowfields()
        Q_.eps = bla.symmetric_matrix_from_vector(Q[:3*dim - 3])
        Q_.grad_T = Q[3*dim - 3:]

        if isinstance(Q, ngs.comp.ProxyFunction):
            Q_.Q = Q

        return Q_

    def get_conservative_diffusive_jacobian_x(self, U: flowfields, Q: flowfields):

        if self.mesh.dim == 3:
            raise NotImplementedError("StrainHeat method is not implemented for domain dimension 3!")

        rho = self.cfg.density(U)
        stess_tensor = self.cfg.deviatoric_stress_tensor(U, Q)
        txx, txy = stess_tensor[0, 0], stess_tensor[0, 1]
        ux, uy = U.u

        A = ngs.CF((
            0, 0, 0, 0,
            0, 0, 0, 0,
            0, 0, 0, 0,
            -txx*ux/rho - txy*uy/rho, txx/rho, txy/rho, 0
        ), dims=(4, 4))

        return A

    def get_conservative_diffusive_jacobian_y(self, U: flowfields, Q: flowfields):

        if self.mesh.dim == 3:
            raise NotImplementedError("StrainHeat method is not implemented for domain dimension 3!")

        rho = self.cfg.density(U)
        stess_tensor = self.cfg.deviatoric_stress_tensor(U, Q)
        tyx, tyy = stess_tensor[1, 0], stess_tensor[1, 1]
        ux, uy = U.u

        B = ngs.CF((
            0, 0, 0, 0,
            0, 0, 0, 0,
            0, 0, 0, 0,
            -tyx*ux/rho - tyy*uy/rho, tyx/rho, tyy/rho, 0
        ), dims=(4, 4))

        return B

    def get_conservative_diffusive_jacobian(
            self, U: flowfields, Q: flowfields, unit_vector: ngs.CF) -> ngs.CF:
        if self.mesh.dim == 3:
            raise NotImplementedError("StrainHeat method is not implemented for domain dimension 3!")

        unit_vector = bla.as_vector(unit_vector)

        A = self.get_conservative_diffusive_jacobian_x(U, Q)
        B = self.get_conservative_diffusive_jacobian_y(U, Q)
        return A * unit_vector[0] + B * unit_vector[1]

    def get_mixed_diffusive_jacobian_x(self, U: flowfields):

        if self.mesh.dim == 3:
            raise NotImplementedError("StrainHeat method is not implemented for domain dimension 3!")

        Re = self.cfg.scaling.reference_reynolds_number
        Pr = self.cfg.prandtl_number
        mu = self.cfg.viscosity(U)

        ux, uy = U.u

        A = mu/Re * ngs.CF((
            0, 0, 0, 0, 0,
            2, 0, 0, 0, 0,
            0, 2, 0, 0, 0,
            2*ux, 2*uy, 0, 1/Pr, 0
        ), dims=(4, 5))

        return A

    def get_mixed_diffusive_jacobian_y(self, U: flowfields):

        if self.mesh.dim == 3:
            raise NotImplementedError("StrainHeat method is not implemented for domain dimension 3!")

        Re = self.cfg.scaling.reference_reynolds_number
        Pr = self.cfg.prandtl_number
        mu = self.cfg.viscosity(U)

        ux, uy = U.u

        B = mu/Re * ngs.CF((
            0, 0, 0, 0, 0,
            0, 2, 0, 0, 0,
            0, 0, 2, 0, 0,
            0, 2*ux, 2*uy, 0, 1/Pr
        ), dims=(4, 5))

        return B

    def get_mixed_diffusive_jacobian(self, U: flowfields, unit_vector: ngs.CF) -> ngs.CF:

        if self.mesh.dim == 3:
            raise NotImplementedError("StrainHeat method is not implemented for domain dimension 3!")

        unit_vector = bla.as_vector(unit_vector)
        A = self.get_mixed_diffusive_jacobian_x(U)
        B = self.get_mixed_diffusive_jacobian_y(U)
        return A * unit_vector[0] + B * unit_vector[1]


class Gradient(MixedMethod):

    name: str = "gradient"

    def add_mixed_finite_element_spaces(self, fes: dict[str, ngs.FESpace]) -> None:

        if self.cfg.dynamic_viscosity.is_inviscid:
            raise TypeError(f"Inviscid configuration does not require mixed method!")

        dim = self.mesh.dim + 2
        order = self.fem.order

        Q = ngs.VectorL2(self.mesh, order=order)
        Q = self.cfg.dcs.reduce_psponge_layers_order_elementwise(Q)

        fes['Q'] = Q**dim

<<<<<<< HEAD

    def add_mixed_form(self,
                       blf: dict[str, ngs.comp.SumOfIntegrals],
                       lf: dict[str, ngs.comp.SumOfIntegrals]) -> None:
=======
    def add_mixed_form(self, blf: Integrals, lf: Integrals) -> None:
>>>>>>> f01f7942

        Q, P = self.TnT['Q']
        U, _ = self.fem.method.TnT['U']
        Uhat, _ = self.fem.method.TnT['Uhat']

<<<<<<< HEAD
        blf['mixed']  = ngs.InnerProduct(Q, P) * ngs.dx
        blf['mixed'] += ngs.InnerProduct(U, ngs.div(P)) * ngs.dx
        blf['mixed'] -= ngs.InnerProduct(Uhat, P*self.mesh.normal) * ngs.dx(element_boundary=True)
=======
        blf['Q']['mixed'] = ngs.InnerProduct(Q, P) * ngs.dx
        blf['Q']['mixed'] += ngs.InnerProduct(U, ngs.div(P)) * ngs.dx
        blf['Q']['mixed'] -= ngs.InnerProduct(Uhat, P*self.mesh.normal) * ngs.dx(element_boundary=True)
>>>>>>> f01f7942


    def get_mixed_fields(self, Q: ngs.CoefficientFunction):

        if isinstance(Q, ngs.GridFunction):
            Q = Q.components

        Q_ = flowfields()
        Q_.grad_rho = Q[0]
        Q_.grad_rho_u = Q[slice(1, self.mesh.dim + 1)]
        Q_.grad_rho_E = Q[self.mesh.dim + 1]

        if isinstance(Q, ngs.comp.ProxyFunction):
            Q_.Q = Q

        return Q_


class ConservativeMethod(InterfaceConfiguration, is_interface=True):

    cfg: CompressibleFlowSolver

    @property
    def TnT(self) -> dict[str, tuple[ngs.comp.ProxyFunction, ...]]:
        return self.cfg.TnT

    @property
    def gfu(self) -> dict[str, ngs.GridFunction]:
        return self.cfg.gfus

    def add_symbolic_temporal_forms(self, blf: Integrals, lf: Integrals):
        self.cfg.time.scheme.add_symbolic_temporal_forms('U', blf, lf)

    def get_temporal_integrators(self):
        return {'U': ngs.dx}

    def get_conservative_fields(self, U: ngs.CoefficientFunction) -> flowfields:

        if isinstance(U, ngs.GridFunction):
            U = U.components

        U_ = flowfields()
        U_.rho = U[0]
        U_.rho_u = U[slice(1, self.mesh.dim + 1)]
        U_.rho_E = U[self.mesh.dim + 1]

        U_.u = self.cfg.velocity(U_)
        U_.rho_Ek = self.cfg.kinetic_energy(U_)
        U_.rho_Ei = self.cfg.inner_energy(U_)
        U_.p = self.cfg.pressure(U_)
        U_.T = self.cfg.temperature(U_)
        U_.c = self.cfg.speed_of_sound(U_)

        if isinstance(U, ngs.comp.ProxyFunction):
            U_.U = U

        return U_

    def get_conservative_gradient_fields(self, U: ngs.CoefficientFunction) -> flowfields:

        U_ = self.get_conservative_fields(U)

        if isinstance(U, ngs.GridFunction):
            dU = ngs.grad(U)

            U_.grad_rho = dU[0, :]
            U_.grad_rho_u = dU[slice(1, self.mesh.dim + 1), :]
            U_.grad_rho_E = dU[self.mesh.dim + 1, :]

            U_.grad_u = self.cfg.velocity_gradient(U_, U_)
            U_.grad_rho_Ek = self.cfg.kinetic_energy_gradient(U_, U_)
            U_.grad_rho_Ei = self.cfg.inner_energy_gradient(U_, U_)
            U_.grad_p = self.cfg.pressure_gradient(U_, U_)
            U_.grad_T = self.cfg.temperature_gradient(U_, U_)

        return U_

    def set_initial_conditions(self, U: ngs.CF = None):

        if U is None:
            U = self.mesh.MaterialCF({dom: ngs.CF(
                (self.cfg.density(dc.fields),
                 self.cfg.momentum(dc.fields),
                 self.cfg.energy(dc.fields))) for dom, dc in self.cfg.dcs.to_pattern(Initial).items()})

        self.gfu['U'].Set(U)

    def get_domain_boundary_mask(self) -> ngs.GridFunction:
        """ 
        Returns a Gridfunction that is 0 on the domain boundaries and 1 on the domain interior.
        """

        fes = ngs.FacetFESpace(self.mesh, order=0)
        mask = ngs.GridFunction(fes, name="mask")
        mask.vec[:] = 0

        bnd_dofs = fes.GetDofs(self.mesh.Boundaries(self.cfg.bcs.get_domain_boundaries(True)))
        mask.vec[~bnd_dofs] = 1

        return mask




class DG(ConservativeMethod):

    name: str = "dg"

    def add_finite_element_spaces(self, fes: dict[str, ngs.FESpace]) -> None:

        order = self.cfg.fem.order
        dim = self.mesh.dim + 2

        U = ngs.L2(self.mesh, order=order, dgjumps=True)

        fes['U'] = U**dim

    def add_convection_form(self, 
                            blf: dict[str, ngs.comp.SumOfIntegrals],
                            lf:  dict[str, ngs.comp.SumOfIntegrals]):

        # Extract the bonus integration order, if specified.
        bonus = self.cfg.optimizations.bonus_int_order

        # Obtain the relevant test and trial functions. Notice, the solution "U"
        # is assumed to be an unknown in the bilinear form, despite being explicit 
        # in time. This works, because we invoke the "Apply" function when solving. 
        U, V = self.TnT['U']

        # Get a mask that is nonzero (unity) for only the internal faces.
        mask = self.get_domain_boundary_mask()

        # Current/owned solution.
        Ui = self.get_conservative_fields(U)

        # Neighboring solution.
        Uj = self.get_conservative_fields(U.Other())
        
        # Compute the flux of the solution on the volume elements.
        F = self.cfg.get_convective_flux(Ui)
       
        # Compute the flux on the surface of an element, in the normal direction.
        Fn = self.cfg.riemann_solver.get_convective_numerical_flux_dg(Ui, Uj, self.mesh.normal)

        # Assemble the explicit bilinear form, keeping in mind this is placed on the RHS.
        blf['convection'] =   bla.inner(F, ngs.grad(V)) * ngs.dx(bonus_intorder=bonus.vol)
        blf['convection'] += -mask*bla.inner(Fn, V) * ngs.dx(element_boundary=True, bonus_intorder=bonus.bnd)
        
 
    def add_boundary_conditions(self, 
                                blf: dict[str, ngs.comp.SumOfIntegrals], 
                                lf:  dict[str, ngs.comp.SumOfIntegrals]):

        bnds = self.cfg.bcs.to_pattern()

        for bnd, bc in bnds.items():

            logger.debug(f"Adding boundary condition {bc} on boundary {bnd}.")

            # NOTE: for now, we only implement periodic conditions.
            if isinstance(bc, Periodic):
                continue

            else:
                raise TypeError(f"Boundary condition {bc} not implemented in {self}!")


    def add_domain_conditions(self, 
                              blf: dict[str, ngs.comp.SumOfIntegrals],
                              lf:  dict[str, ngs.comp.SumOfIntegrals]):

        doms = self.cfg.dcs.to_pattern()

        for dom, dc in doms.items():

            logger.debug(f"Adding domain condition {dc} on domain {dom}.")

            if isinstance(dc, Initial):
                continue

            else:
                raise TypeError(f"Domain condition {dc} not implemented in {self}!")



class HDG(ConservativeMethod):

    name: str = "hdg"

    @property
    def mixed_method(self) -> MixedMethod:
        return self.cfg.fem.mixed_method

    def add_finite_element_spaces(self, fes: dict[str, ngs.FESpace]) -> None:

        order = self.cfg.fem.order
        dim = self.mesh.dim + 2

        U = ngs.L2(self.mesh, order=order)
        Uhat = ngs.FacetFESpace(self.mesh, order=order)

        psponge_layers = self.cfg.dcs.to_pattern(PSpongeLayer)
        if psponge_layers:
            U = self.cfg.dcs.reduce_psponge_layers_order_elementwise(U, psponge_layers)
            Uhat = self.cfg.dcs.reduce_psponge_layers_order_facetwise(Uhat, psponge_layers)

        if self.cfg.bcs.has_condition(Periodic):
            Uhat = ngs.Periodic(Uhat)

        fes['U'] = U**dim
        fes['Uhat'] = Uhat**dim

<<<<<<< HEAD

    def add_convection_form(
            self, blf: dict[str, ngs.comp.SumOfIntegrals],
            lf: dict[str, ngs.comp.SumOfIntegrals]):
=======
    def add_convection_form(self, blf: Integrals, lf: Integrals):
>>>>>>> f01f7942

        bonus = self.cfg.optimizations.bonus_int_order

        mask = self.get_domain_boundary_mask()

        U, V = self.TnT['U']
        Uhat, Vhat = self.TnT['Uhat']

        U = self.get_conservative_fields(U)
        Uhat = self.get_conservative_fields(Uhat)

        F = self.cfg.get_convective_flux(U)
        Fn = self.get_convective_numerical_flux(U, Uhat, self.mesh.normal)

<<<<<<< HEAD
        blf['convection']  = -bla.inner(F, ngs.grad(V)) * ngs.dx(bonus_intorder=bonus.vol)
        blf['convection'] +=  bla.inner(Fn, V) * ngs.dx(element_boundary=True, bonus_intorder=bonus.bnd)
        blf['convection'] += -mask * bla.inner(Fn, Vhat) * ngs.dx(element_boundary=True, bonus_intorder=bonus.bnd)


    def add_diffusion_form(
            self, blf: dict[str, ngs.comp.SumOfIntegrals],
            lf: dict[str, ngs.comp.SumOfIntegrals]):
=======
        blf['U']['convection'] = -bla.inner(F, ngs.grad(V)) * ngs.dx(bonus_intorder=bonus.vol)
        blf['U']['convection'] += bla.inner(Fn, V) * ngs.dx(element_boundary=True, bonus_intorder=bonus.bnd)
        blf['Uhat']['convection'] = -mask * bla.inner(Fn, Vhat) * ngs.dx(element_boundary=True, bonus_intorder=bonus.bnd)

    def add_diffusion_form(self, blf: Integrals, lf: Integrals):
>>>>>>> f01f7942

        bonus = self.cfg.optimizations.bonus_int_order

        mask = self.get_domain_boundary_mask()

        U, V = self.TnT['U']
        Uhat, Vhat = self.TnT['Uhat']
        Q, _ = self.mixed_method.TnT['Q']

        U = self.get_conservative_fields(U)
        Uhat = self.get_conservative_fields(Uhat)
        Q = self.cfg.fem.mixed_method.get_mixed_fields(Q)

        G = self.cfg.get_diffusive_flux(U, Q)
        Gn = self.get_diffusive_numerical_flux(U, Uhat, Q, self.mesh.normal)

<<<<<<< HEAD
        blf['diffusion']  = ngs.InnerProduct(G, ngs.grad(V)) * ngs.dx(bonus_intorder=bonus.vol)
        blf['diffusion'] -= ngs.InnerProduct(Gn, V) * ngs.dx(element_boundary=True, bonus_intorder=bonus.bnd)
        blf['diffusion'] += mask * ngs.InnerProduct(Gn, Vhat) * ngs.dx(element_boundary=True, bonus_intorder=bonus.bnd)
=======
        blf['U']['diffusion'] = ngs.InnerProduct(G, ngs.grad(V)) * ngs.dx(bonus_intorder=bonus.vol)
        blf['U']['diffusion'] -= ngs.InnerProduct(Gn, V) * ngs.dx(element_boundary=True, bonus_intorder=bonus.bnd)
        blf['Uhat']['diffusion'] = mask * ngs.InnerProduct(Gn, Vhat) * ngs.dx(element_boundary=True, bonus_intorder=bonus.bnd)
>>>>>>> f01f7942

    def add_boundary_conditions(self, blf: Integrals, lf: Integrals):

        bnds = self.cfg.bcs.to_pattern()

        for bnd, bc in bnds.items():

            logger.debug(f"Adding boundary condition {bc} on boundary {bnd}.")

            if isinstance(bc, FarField):
                self.add_farfield_formulation(blf, lf, bc, bnd)

            elif isinstance(bc, CBC):
                self.add_cbc_formulation(blf, lf, bc, bnd)

            elif isinstance(bc, Outflow):
                self.add_outflow_formulation(blf, lf, bc, bnd)

            elif isinstance(bc, (InviscidWall, Symmetry)):
                self.add_inviscid_wall_formulation(blf, lf, bc, bnd)

            elif isinstance(bc, IsothermalWall):
                self.add_isothermal_wall_formulation(blf, lf, bc, bnd)

            elif isinstance(bc, Periodic):
                continue

            elif isinstance(bc, AdiabaticWall):
                self.add_adiabatic_wall_formulation(blf, lf, bc, bnd)

            else:
                raise TypeError(f"Boundary condition {bc} not implemented in {self}!")

    def add_domain_conditions(self, blf: Integrals, lf: Integrals):

        doms = self.cfg.dcs.to_pattern()

        for dom, dc in doms.items():

            logger.debug(f"Adding domain condition {dc} on domain {dom}.")

            if isinstance(dc, SpongeLayer):
                self.add_sponge_layer_formulation(blf, lf, dc, dom)

            elif isinstance(dc, PSpongeLayer):
                self.add_psponge_layer_formulation(blf, lf, dc, dom)

            elif isinstance(dc, Initial):
                continue

            else:
                raise TypeError(f"Domain condition {dc} not implemented in {self}!")

<<<<<<< HEAD
    def add_farfield_formulation(self, 
                                 blf: dict[str, ngs.comp.SumOfIntegrals],
                                 lf:  dict[str, ngs.comp.SumOfIntegrals],
                                 bc:  FarField, bnd: str):
=======
    def add_farfield_formulation(self, blf: Integrals, lf: Integrals, bc: FarField, bnd: str):
>>>>>>> f01f7942

        bonus = self.cfg.optimizations.bonus_int_order
        dS = ngs.ds(skeleton=True, definedon=self.mesh.Boundaries(bnd), bonus_intorder=bonus.bnd)

        U, _ = self.TnT['U']
        Uhat, Vhat = self.TnT['Uhat']
        Uhat = self.get_conservative_fields(Uhat)

        U_infty = ngs.CF(
            (self.cfg.density(bc.fields),
             self.cfg.momentum(bc.fields),
             self.cfg.energy(bc.fields)))

        if bc.identity_jacobian:
            Q_in = self.cfg.get_conservative_convective_identity(Uhat, self.mesh.normal, 'incoming')
            Q_out = self.cfg.get_conservative_convective_identity(Uhat, self.mesh.normal, 'outgoing')
            Gamma_infty = ngs.InnerProduct(Uhat.U - Q_out * U - Q_in * U_infty, Vhat)
        else:
            An_in = self.cfg.get_conservative_convective_jacobian(Uhat, self.mesh.normal, 'incoming')
            An_out = self.cfg.get_conservative_convective_jacobian(Uhat, self.mesh.normal, 'outgoing')
            Gamma_infty = ngs.InnerProduct(An_out * (Uhat.U - U) - An_in * (Uhat.U - U_infty), Vhat)

        blf['Uhat'][f"{bc.name}_{bnd}"] = Gamma_infty * dS

<<<<<<< HEAD
    def add_outflow_formulation(self, 
                                blf: dict[str, ngs.comp.SumOfIntegrals],
                                lf:  dict[str, ngs.comp.SumOfIntegrals],
                                bc:  Outflow, bnd: str):
=======
    def add_outflow_formulation(self, blf: Integrals, lf: Integrals, bc: Outflow, bnd: str):
>>>>>>> f01f7942

        bonus = self.cfg.optimizations.bonus_int_order
        dS = ngs.ds(skeleton=True, definedon=self.mesh.Boundaries(bnd), bonus_intorder=bonus.bnd)

        U, _ = self.TnT['U']
        Uhat, Vhat = self.TnT['Uhat']

        U = self.get_conservative_fields(U)
        U_bc = flowfields(rho=U.rho, rho_u=U.rho_u, rho_Ek=U.rho_Ek, p=bc.fields.p)
        U_bc = ngs.CF((self.cfg.density(U_bc), self.cfg.momentum(U_bc), self.cfg.energy(U_bc)))

        Gamma_out = ngs.InnerProduct(Uhat - U_bc, Vhat)
        blf['Uhat'][f"{bc.name}_{bnd}"] = Gamma_out * dS

<<<<<<< HEAD
    def add_cbc_formulation(self,
                            blf: dict[str, ngs.comp.SumOfIntegrals],
                            lf:  dict[str, ngs.comp.SumOfIntegrals],
                            bc:   CBC, bnd: str):
=======
    def add_cbc_formulation(self, blf: Integrals, lf: Integrals, bc: CBC, bnd: str):
>>>>>>> f01f7942

        bonus = self.cfg.optimizations.bonus_int_order
        label = f"{bc.name}_{bnd}"
        dS = ngs.ds(skeleton=True, definedon=self.mesh.Boundaries(bnd), bonus_intorder=bonus.bnd)
        scheme = self.cfg.time.scheme

        U, _ = self.TnT['U']
        Uhat, Vhat = self.TnT['Uhat']

        U = self.get_conservative_fields(U)
        Uhat = self.get_conservative_fields(Uhat)

        if bc.target == "farfield":
            U_bc = ngs.CF(
                (self.cfg.density(bc.fields),
                 self.cfg.momentum(bc.fields),
                 self.cfg.energy(bc.fields)))

        elif bc.target == "outflow":
            U_bc = flowfields(rho=U.rho, rho_u=U.rho_u, rho_Ek=U.rho_Ek, p=bc.fields.p)
            U_bc = ngs.CF((self.cfg.density(U_bc), self.cfg.momentum(U_bc), self.cfg.energy(U_bc)))

        elif bc.target == "mass_inflow":
            U_bc = flowfields(rho=bc.fields.rho, rho_u=bc.fields.rho_u, rho_Ek=bc.fields.rho_Ek, p=U.p)
            U_bc = ngs.CF((self.cfg.density(U_bc), self.cfg.momentum(U_bc), self.cfg.energy(U_bc)))

        elif bc.target == "temperature_inflow":
            rho_ = self.cfg.isentropic_density(U, bc.fields)
            U_bc = flowfields(rho=rho_, u=bc.fields.u, T=U.T)
            U_bc.Ek = self.cfg.specific_kinetic_energy(U_bc)
            U_bc = ngs.CF((self.cfg.density(U_bc), self.cfg.momentum(U_bc), self.cfg.energy(U_bc)))

        D = bc.get_relaxation_matrix(
            dt=self.cfg.time.timer.step, c=self.cfg.speed_of_sound(Uhat),
            M=self.cfg.mach_number)
        D = self.cfg.transform_characteristic_to_conservative(D, Uhat, self.mesh.normal)

        beta = bc.tangential_relaxation
        Qin = self.cfg.get_conservative_convective_identity(Uhat, self.mesh.normal, "incoming")
        Qout = self.cfg.get_conservative_convective_identity(Uhat, self.mesh.normal, "outgoing")
        B = self.cfg.get_conservative_convective_jacobian(Uhat, self.mesh.tangential)

        dt = scheme.get_time_step(True)
        Uhat_n = scheme.get_current_level('Uhat', True)

        blf['Uhat'][label] = (Uhat.U - Qout * U.U - Qin * Uhat_n) * Vhat * dS
        blf['Uhat'][label] -= dt * Qin * D * (U_bc - Uhat.U) * Vhat * dS
        blf['Uhat'][label] += dt * beta * Qin * B * (ngs.grad(Uhat.U) * self.mesh.tangential) * Vhat * dS

        if bc.is_viscous_fluxes:
            blf['Uhat'][label] -= dt * Qin * self.mixed_method.get_cbc_viscous_terms(bc) * Vhat * dS

<<<<<<< HEAD
    def add_inviscid_wall_formulation(self, 
                                      blf: dict[str, ngs.comp.SumOfIntegrals],
                                      lf:  dict[str, ngs.comp.SumOfIntegrals],
                                      bc:  InviscidWall, bnd: str):
=======
    def add_inviscid_wall_formulation(self, blf: Integrals, lf: Integrals, bc: InviscidWall, bnd: str):
>>>>>>> f01f7942

        n = self.mesh.normal
        dS = ngs.ds(skeleton=True, definedon=self.mesh.Boundaries(bnd))

        U, _ = self.TnT['U']
        Uhat, Vhat = self.TnT['Uhat']

        U = self.get_conservative_fields(U)

        rho = self.cfg.density(U)
        rho_u = self.cfg.momentum(U)
        rho_E = self.cfg.energy(U)
        U_bc = ngs.CF((rho, rho_u - ngs.InnerProduct(rho_u, n)*n, rho_E))

        Gamma_inv = ngs.InnerProduct(Uhat - U_bc, Vhat)
        blf['Uhat'][f"{bc.name}_{bnd}"] = Gamma_inv * dS

<<<<<<< HEAD
    def add_isothermal_wall_formulation(self, 
                                        blf: dict[str, ngs.comp.SumOfIntegrals],
                                        lf:  dict[str, ngs.comp.SumOfIntegrals],
                                        bc:  IsothermalWall, bnd: str):
=======
    def add_isothermal_wall_formulation(self, blf: Integrals, lf: Integrals, bc: IsothermalWall, bnd: str):
>>>>>>> f01f7942

        bonus = self.cfg.optimizations.bonus_int_order
        dS = ngs.ds(skeleton=True, definedon=self.mesh.Boundaries(bnd), bonus_intorder=bonus.bnd)

        U, _ = self.TnT['U']
        Uhat, Vhat = self.TnT['Uhat']

        U = self.get_conservative_fields(U)
        U_bc = flowfields(rho=U.rho, rho_u=tuple(0 for _ in range(self.mesh.dim)), rho_Ek=0, T=bc.fields.T)
        U_bc = ngs.CF((self.cfg.density(U_bc), self.cfg.momentum(U_bc), self.cfg.inner_energy(U_bc)))

        Gamma_iso = ngs.InnerProduct(Uhat - U_bc, Vhat)
        blf['Uhat'][f"{bc.name}_{bnd}"] = Gamma_iso * dS

<<<<<<< HEAD
    def add_adiabatic_wall_formulation(self, 
                                       blf: dict[str, ngs.comp.SumOfIntegrals],
                                       lf:  dict[str, ngs.comp.SumOfIntegrals],
                                       bc:   AdiabaticWall, bnd: str):
=======
    def add_adiabatic_wall_formulation(self, blf: Integrals, lf: Integrals, bc: AdiabaticWall, bnd: str):
>>>>>>> f01f7942

        if not isinstance(self.mixed_method, StrainHeat):
            raise NotImplementedError(f"Adiabatic wall not implemented for {self.mixed_method}")

        bonus = self.cfg.optimizations.bonus_int_order
        dS = ngs.ds(skeleton=True, definedon=self.mesh.Boundaries(bnd), bonus_intorder=bonus.bnd)

        n = self.mesh.normal

        U, _ = self.TnT['U']
        Uhat, Vhat = self.TnT['Uhat']
        Q, _ = self.mixed_method.TnT['Q']

        U = self.get_conservative_fields(U)
        Uhat = self.get_conservative_fields(Uhat)
        Q = self.mixed_method.get_mixed_fields(Q)

        tau = self.mixed_method.get_diffusive_stabilisation_matrix(U)
        T_grad = self.cfg.temperature_gradient(U, Q)

        U_bc = ngs.CF((Uhat.rho - U.rho, Uhat.rho_u, tau * (Uhat.rho_E - U.rho_E + T_grad * n)))

        Gamma_ad = ngs.InnerProduct(Uhat.U - U_bc, Vhat)
        blf['Uhat'][f"{bc.name}_{bnd}"] = Gamma_ad * dS

<<<<<<< HEAD
    def add_sponge_layer_formulation(self, 
                                     blf: dict[str, ngs.comp.SumOfIntegrals],
                                     lf:  dict[str, ngs.comp.SumOfIntegrals],
                                     dc:   SpongeLayer, dom: str):
=======
    def add_sponge_layer_formulation(self, blf: Integrals, lf: Integrals, dc: SpongeLayer, dom: str):
>>>>>>> f01f7942

        dX = ngs.dx(definedon=self.mesh.Materials(dom), bonus_intorder=dc.order)

        U, V = self.TnT['U']
        U_target = ngs.CF(
            (self.cfg.density(dc.target_state),
             self.cfg.momentum(dc.target_state),
             self.cfg.energy(dc.target_state)))

        blf['Uhat'][f"{dc.name}_{dom}"] = dc.function * (U - U_target) * V * dX

<<<<<<< HEAD
    def add_psponge_layer_formulation(self, 
                                      blf: dict[str, ngs.comp.SumOfIntegrals],
                                      lf:  dict[str, ngs.comp.SumOfIntegrals],
                                      dc:   PSpongeLayer, dom: str):
=======
    def add_psponge_layer_formulation(self, blf: Integrals, lf: Integrals, dc: PSpongeLayer, dom: str):
>>>>>>> f01f7942

        dX = ngs.dx(definedon=self.mesh.Materials(dom), bonus_intorder=dc.order)

        U, V = self.TnT['U']

        if dc.is_equal_order:

            U_target = ngs.CF(
                (self.cfg.density(dc.target_state),
                 self.cfg.momentum(dc.target_state),
                 self.cfg.energy(dc.target_state)))

            Delta_U = U - U_target

        else:

            low_order_space = ngs.L2(self.mesh, order=dc.low_order)
            U_low = ngs.CF(tuple(ngs.Interpolate(proxy, low_order_space) for proxy in U))
            Delta_U = U - U_low

        blf['Uhat'][f"{dc.name}_{dom}"] = dc.function * Delta_U * V * dX

    def get_convective_numerical_flux(self, U: flowfields, Uhat: flowfields, unit_vector: bla.VECTOR):
        """
        Convective numerical flux

        Equation 22a, page 11

        Literature:
        [1] - Vila-Pérez, J., Giacomini, M., Sevilla, R. et al.
              Hybridisable Discontinuous Galerkin Formulation of Compressible Flows.
              Arch Computat Methods Eng 28, 753–784 (2021).
              https://doi.org/10.1007/s11831-020-09508-z
        """
        unit_vector = bla.as_vector(unit_vector)

        tau = self.cfg.riemann_solver.get_convective_stabilisation_matrix_hdg(Uhat, unit_vector)

        return self.cfg.get_convective_flux(Uhat) * unit_vector + tau * (U.U - Uhat.U)


    def get_diffusive_numerical_flux(
            self, U: flowfields, Uhat: flowfields, Q: flowfields, unit_vector: bla.VECTOR):
        """
        Diffusive numerical flux

        Equation 22b, page 11

        Literature:
        [1] - Vila-Pérez, J., Giacomini, M., Sevilla, R. et al.
              Hybridisable Discontinuous Galerkin Formulation of Compressible Flows.
              Arch Computat Methods Eng 28, 753–784 (2021).
              https://doi.org/10.1007/s11831-020-09508-z
        """
        unit_vector = bla.as_vector(unit_vector)

        tau_d = self.cfg.fem.mixed_method.get_diffusive_stabilisation_matrix(Uhat)

        return self.cfg.get_diffusive_flux(Uhat, Q)*unit_vector - tau_d * (U.U - Uhat.U)

    def get_temporal_integrators(self):
        U = super().get_temporal_integrators()
        if self.cfg.bcs.has_condition(CBC):
            U['Uhat'] = ngs.ds(skeleton=True)
        return U

    def set_initial_conditions(self, U: ngs.CF = None):

        if U is None:
            U = self.mesh.MaterialCF({dom: ngs.CF(
                (self.cfg.density(dc.fields),
                 self.cfg.momentum(dc.fields),
                 self.cfg.energy(dc.fields))) for dom, dc in self.cfg.dcs.to_pattern(Initial).items()})

        super().set_initial_conditions(U)

        gfu = self.gfu['Uhat']
        fes = self.gfu['Uhat'].space
        u, v = fes.TnT()

        blf = ngs.BilinearForm(fes)
        blf += u * v * ngs.dx(element_boundary=True)

        f = ngs.LinearForm(fes)
        f += U * v * ngs.dx(element_boundary=True)

        with ngs.TaskManager():
            blf.Assemble()
            f.Assemble()

            gfu.vec.data = blf.mat.Inverse(inverse="sparsecholesky") * f.vec


class ConservativeFiniteElementMethod(CompressibleFiniteElement):

    cfg: CompressibleFlowSolver
    name: str = "conservative"

    @interface(default=HDG)
    def method(self, method):
        return method

    @interface(default=Inactive)
    def mixed_method(self, mixed_method):
        return mixed_method

    def add_finite_element_spaces(self, fes: dict[str, ngs.FESpace]):
        self.method.add_finite_element_spaces(fes)
        self.mixed_method.add_mixed_finite_element_spaces(fes)

    def add_symbolic_spatial_forms(self, blf: Integrals, lf: Integrals):

        self.method.add_convection_form(blf, lf)

        if not self.cfg.dynamic_viscosity.is_inviscid:
            self.method.add_diffusion_form(blf, lf)

        self.mixed_method.add_mixed_form(blf, lf)

        self.method.add_boundary_conditions(blf, lf)
        self.method.add_domain_conditions(blf, lf)

    def add_symbolic_temporal_forms(self, blf: Integrals, lf: Integrals):
        self.method.add_symbolic_temporal_forms(blf, lf)

    def get_temporal_integrators(self):
        return self.method.get_temporal_integrators()

    def get_fields(self, quantities: dict[str, bool]) -> flowfields:

        U = self.method.get_conservative_gradient_fields(self.method.gfu['U'])
        if not isinstance(self.mixed_method, Inactive):
            U.update(self.mixed_method.get_mixed_fields(self.mixed_method.gfu['Q']))

        defaults = {'rho': True, 'u': True, 'p': True, 'T': True}
        defaults.update(quantities)

        fields = flowfields()
        for symbol, value in defaults.items():
            if not value:
                continue

            name = symbol
            if symbol in U.symbols:
                name = U.symbols[symbol]

            if name in U:
                fields[name] = U[name]

                if symbol in quantities:
                    quantities.pop(symbol)
                elif name in quantities:
                    quantities.pop(name)

        return fields

    def set_initial_conditions(self) -> None:
        super().set_initial_conditions()

        U = self.mesh.MaterialCF({dom: ngs.CF(
            (self.cfg.density(dc.fields),
             self.cfg.momentum(dc.fields),
             self.cfg.energy(dc.fields))) for dom, dc in self.cfg.dcs.to_pattern(Initial).items()})

        self.method.set_initial_conditions(U)

    method: HDG
    mixed_method: Inactive | StrainHeat | Gradient<|MERGE_RESOLUTION|>--- conflicted
+++ resolved
@@ -43,14 +43,8 @@
     def add_mixed_finite_element_spaces(self, fes: dict[str, ngs.FESpace]) -> None:
         raise NotImplementedError("Mixed method must implement get_mixed_finite_element_spaces method!")
 
-<<<<<<< HEAD
-
-    def add_mixed_form(self,
-                       blf: dict[str, ngs.comp.SumOfIntegrals],
-                       lf: dict[str, ngs.comp.SumOfIntegrals]) -> None:
-=======
+
     def add_mixed_form(self, blf: Integrals, lf: Integrals) -> None:
->>>>>>> f01f7942
         pass
 
     def get_cbc_viscous_terms(self, bc: CBC) -> ngs.CF:
@@ -92,14 +86,7 @@
 
         fes['Q'] = Q**dim
 
-<<<<<<< HEAD
-
-    def add_mixed_form(self,
-                       blf: dict[str, ngs.comp.SumOfIntegrals],
-                       lf: dict[str, ngs.comp.SumOfIntegrals]) -> None:
-=======
     def add_mixed_form(self, blf: Integrals, lf: Integrals) -> None:
->>>>>>> f01f7942
 
         if self.mesh.dim == 3:
             raise NotImplementedError("StrainHeat method is not implemented for domain dimension 3!")
@@ -120,30 +107,17 @@
         dev_zeta = P.eps - bla.trace(P.eps) * ngs.Id(self.mesh.dim)/3
         div_dev_zeta = ngs.CF((gradient_P[0, 0] + gradient_P[1, 1], gradient_P[1, 0] + gradient_P[2, 1]))
         div_dev_zeta -= 1/3 * ngs.CF((gradient_P[0, 0] + gradient_P[2, 0], gradient_P[0, 1] + gradient_P[2, 1]))
-<<<<<<< HEAD
-
-        blf['mixed'] = ngs.InnerProduct(Q.eps, P.eps) * ngs.dx
-        blf['mixed'] += ngs.InnerProduct(U.u, div_dev_zeta) * ngs.dx(bonus_intorder=bonus.vol)
-        blf['mixed'] -= ngs.InnerProduct(Uhat.u, dev_zeta*self.mesh.normal) * \
-            ngs.dx(element_boundary=True, bonus_intorder=bonus.bnd)
-
-        div_xi = gradient_P[3, 0] + gradient_P[4, 1]
-        
-        blf['mixed'] += ngs.InnerProduct(Q.grad_T, P.grad_T) * ngs.dx
-        blf['mixed'] += ngs.InnerProduct(U.T, div_xi) * ngs.dx(bonus_intorder=bonus.vol)
-        blf['mixed'] -= ngs.InnerProduct(Uhat.T*self.mesh.normal,
-=======
-        blf['Q']['mixed'] = ngs.InnerProduct(Q.eps, P.eps) * ngs.dx
+
+        blf['Q']['mixed']  = ngs.InnerProduct(Q.eps, P.eps) * ngs.dx
         blf['Q']['mixed'] += ngs.InnerProduct(U.u, div_dev_zeta) * ngs.dx(bonus_intorder=bonus.vol)
         blf['Q']['mixed'] -= ngs.InnerProduct(Uhat.u, dev_zeta*self.mesh.normal) * \
-            ngs.dx(element_boundary=True, bonus_intorder=bonus.bnd)
+                             ngs.dx(element_boundary=True, bonus_intorder=bonus.bnd)
 
         div_xi = gradient_P[3, 0] + gradient_P[4, 1]
         blf['Q']['mixed'] += ngs.InnerProduct(Q.grad_T, P.grad_T) * ngs.dx
         blf['Q']['mixed'] += ngs.InnerProduct(U.T, div_xi) * ngs.dx(bonus_intorder=bonus.vol)
-        blf['Q']['mixed'] -= ngs.InnerProduct(Uhat.T*self.mesh.normal,
->>>>>>> f01f7942
-                                         P.grad_T) * ngs.dx(element_boundary=True, bonus_intorder=bonus.bnd)
+        blf['Q']['mixed'] -= ngs.InnerProduct(Uhat.T*self.mesh.normal,P.grad_T) * \
+                             ngs.dx(element_boundary=True, bonus_intorder=bonus.bnd)
 
     def get_cbc_viscous_terms(self, bc: CBC):
 
@@ -174,7 +148,7 @@
 
         grad_Q = ngs.CF((grad_EPS[0], grad_EPS[1], grad_EPS[2], grad_q[0], grad_q[1]))
 
-        S = self.get_conservative_diffusive_jacobian(U, Q, t) * (ngs.grad(U.U) * t)
+        S  = self.get_conservative_diffusive_jacobian(U, Q, t) * (ngs.grad(U.U) * t)
         S += self.get_conservative_diffusive_jacobian(U, Q, n) * (ngs.grad(U.U) * n)
         S += self.get_mixed_diffusive_jacobian(U, t) * (ngs.grad(Q.Q) * t)
         S += self.get_mixed_diffusive_jacobian(U, n) * grad_Q
@@ -314,28 +288,15 @@
 
         fes['Q'] = Q**dim
 
-<<<<<<< HEAD
-
-    def add_mixed_form(self,
-                       blf: dict[str, ngs.comp.SumOfIntegrals],
-                       lf: dict[str, ngs.comp.SumOfIntegrals]) -> None:
-=======
     def add_mixed_form(self, blf: Integrals, lf: Integrals) -> None:
->>>>>>> f01f7942
 
         Q, P = self.TnT['Q']
         U, _ = self.fem.method.TnT['U']
         Uhat, _ = self.fem.method.TnT['Uhat']
 
-<<<<<<< HEAD
-        blf['mixed']  = ngs.InnerProduct(Q, P) * ngs.dx
-        blf['mixed'] += ngs.InnerProduct(U, ngs.div(P)) * ngs.dx
-        blf['mixed'] -= ngs.InnerProduct(Uhat, P*self.mesh.normal) * ngs.dx(element_boundary=True)
-=======
-        blf['Q']['mixed'] = ngs.InnerProduct(Q, P) * ngs.dx
+        blf['Q']['mixed']  = ngs.InnerProduct(Q, P) * ngs.dx
         blf['Q']['mixed'] += ngs.InnerProduct(U, ngs.div(P)) * ngs.dx
         blf['Q']['mixed'] -= ngs.InnerProduct(Uhat, P*self.mesh.normal) * ngs.dx(element_boundary=True)
->>>>>>> f01f7942
 
 
     def get_mixed_fields(self, Q: ngs.CoefficientFunction):
@@ -481,8 +442,8 @@
         Fn = self.cfg.riemann_solver.get_convective_numerical_flux_dg(Ui, Uj, self.mesh.normal)
 
         # Assemble the explicit bilinear form, keeping in mind this is placed on the RHS.
-        blf['convection'] =   bla.inner(F, ngs.grad(V)) * ngs.dx(bonus_intorder=bonus.vol)
-        blf['convection'] += -mask*bla.inner(Fn, V) * ngs.dx(element_boundary=True, bonus_intorder=bonus.bnd)
+        blf['U']['convection'] =   bla.inner(F, ngs.grad(V)) * ngs.dx(bonus_intorder=bonus.vol)
+        blf['U']['convection'] += -mask*bla.inner(Fn, V) * ngs.dx(element_boundary=True, bonus_intorder=bonus.bnd)
         
  
     def add_boundary_conditions(self, 
@@ -548,14 +509,8 @@
         fes['U'] = U**dim
         fes['Uhat'] = Uhat**dim
 
-<<<<<<< HEAD
-
-    def add_convection_form(
-            self, blf: dict[str, ngs.comp.SumOfIntegrals],
-            lf: dict[str, ngs.comp.SumOfIntegrals]):
-=======
+
     def add_convection_form(self, blf: Integrals, lf: Integrals):
->>>>>>> f01f7942
 
         bonus = self.cfg.optimizations.bonus_int_order
 
@@ -570,22 +525,11 @@
         F = self.cfg.get_convective_flux(U)
         Fn = self.get_convective_numerical_flux(U, Uhat, self.mesh.normal)
 
-<<<<<<< HEAD
-        blf['convection']  = -bla.inner(F, ngs.grad(V)) * ngs.dx(bonus_intorder=bonus.vol)
-        blf['convection'] +=  bla.inner(Fn, V) * ngs.dx(element_boundary=True, bonus_intorder=bonus.bnd)
-        blf['convection'] += -mask * bla.inner(Fn, Vhat) * ngs.dx(element_boundary=True, bonus_intorder=bonus.bnd)
-
-
-    def add_diffusion_form(
-            self, blf: dict[str, ngs.comp.SumOfIntegrals],
-            lf: dict[str, ngs.comp.SumOfIntegrals]):
-=======
-        blf['U']['convection'] = -bla.inner(F, ngs.grad(V)) * ngs.dx(bonus_intorder=bonus.vol)
+        blf['U']['convection']  = -bla.inner(F, ngs.grad(V)) * ngs.dx(bonus_intorder=bonus.vol)
         blf['U']['convection'] += bla.inner(Fn, V) * ngs.dx(element_boundary=True, bonus_intorder=bonus.bnd)
         blf['Uhat']['convection'] = -mask * bla.inner(Fn, Vhat) * ngs.dx(element_boundary=True, bonus_intorder=bonus.bnd)
 
     def add_diffusion_form(self, blf: Integrals, lf: Integrals):
->>>>>>> f01f7942
 
         bonus = self.cfg.optimizations.bonus_int_order
 
@@ -602,15 +546,10 @@
         G = self.cfg.get_diffusive_flux(U, Q)
         Gn = self.get_diffusive_numerical_flux(U, Uhat, Q, self.mesh.normal)
 
-<<<<<<< HEAD
-        blf['diffusion']  = ngs.InnerProduct(G, ngs.grad(V)) * ngs.dx(bonus_intorder=bonus.vol)
-        blf['diffusion'] -= ngs.InnerProduct(Gn, V) * ngs.dx(element_boundary=True, bonus_intorder=bonus.bnd)
-        blf['diffusion'] += mask * ngs.InnerProduct(Gn, Vhat) * ngs.dx(element_boundary=True, bonus_intorder=bonus.bnd)
-=======
-        blf['U']['diffusion'] = ngs.InnerProduct(G, ngs.grad(V)) * ngs.dx(bonus_intorder=bonus.vol)
-        blf['U']['diffusion'] -= ngs.InnerProduct(Gn, V) * ngs.dx(element_boundary=True, bonus_intorder=bonus.bnd)
+
+        blf['U']['diffusion']    = ngs.InnerProduct(G, ngs.grad(V)) * ngs.dx(bonus_intorder=bonus.vol)
+        blf['U']['diffusion']   -= ngs.InnerProduct(Gn, V) * ngs.dx(element_boundary=True, bonus_intorder=bonus.bnd)
         blf['Uhat']['diffusion'] = mask * ngs.InnerProduct(Gn, Vhat) * ngs.dx(element_boundary=True, bonus_intorder=bonus.bnd)
->>>>>>> f01f7942
 
     def add_boundary_conditions(self, blf: Integrals, lf: Integrals):
 
@@ -664,14 +603,7 @@
             else:
                 raise TypeError(f"Domain condition {dc} not implemented in {self}!")
 
-<<<<<<< HEAD
-    def add_farfield_formulation(self, 
-                                 blf: dict[str, ngs.comp.SumOfIntegrals],
-                                 lf:  dict[str, ngs.comp.SumOfIntegrals],
-                                 bc:  FarField, bnd: str):
-=======
     def add_farfield_formulation(self, blf: Integrals, lf: Integrals, bc: FarField, bnd: str):
->>>>>>> f01f7942
 
         bonus = self.cfg.optimizations.bonus_int_order
         dS = ngs.ds(skeleton=True, definedon=self.mesh.Boundaries(bnd), bonus_intorder=bonus.bnd)
@@ -696,14 +628,8 @@
 
         blf['Uhat'][f"{bc.name}_{bnd}"] = Gamma_infty * dS
 
-<<<<<<< HEAD
-    def add_outflow_formulation(self, 
-                                blf: dict[str, ngs.comp.SumOfIntegrals],
-                                lf:  dict[str, ngs.comp.SumOfIntegrals],
-                                bc:  Outflow, bnd: str):
-=======
+
     def add_outflow_formulation(self, blf: Integrals, lf: Integrals, bc: Outflow, bnd: str):
->>>>>>> f01f7942
 
         bonus = self.cfg.optimizations.bonus_int_order
         dS = ngs.ds(skeleton=True, definedon=self.mesh.Boundaries(bnd), bonus_intorder=bonus.bnd)
@@ -718,14 +644,7 @@
         Gamma_out = ngs.InnerProduct(Uhat - U_bc, Vhat)
         blf['Uhat'][f"{bc.name}_{bnd}"] = Gamma_out * dS
 
-<<<<<<< HEAD
-    def add_cbc_formulation(self,
-                            blf: dict[str, ngs.comp.SumOfIntegrals],
-                            lf:  dict[str, ngs.comp.SumOfIntegrals],
-                            bc:   CBC, bnd: str):
-=======
     def add_cbc_formulation(self, blf: Integrals, lf: Integrals, bc: CBC, bnd: str):
->>>>>>> f01f7942
 
         bonus = self.cfg.optimizations.bonus_int_order
         label = f"{bc.name}_{bnd}"
@@ -778,14 +697,7 @@
         if bc.is_viscous_fluxes:
             blf['Uhat'][label] -= dt * Qin * self.mixed_method.get_cbc_viscous_terms(bc) * Vhat * dS
 
-<<<<<<< HEAD
-    def add_inviscid_wall_formulation(self, 
-                                      blf: dict[str, ngs.comp.SumOfIntegrals],
-                                      lf:  dict[str, ngs.comp.SumOfIntegrals],
-                                      bc:  InviscidWall, bnd: str):
-=======
     def add_inviscid_wall_formulation(self, blf: Integrals, lf: Integrals, bc: InviscidWall, bnd: str):
->>>>>>> f01f7942
 
         n = self.mesh.normal
         dS = ngs.ds(skeleton=True, definedon=self.mesh.Boundaries(bnd))
@@ -803,14 +715,7 @@
         Gamma_inv = ngs.InnerProduct(Uhat - U_bc, Vhat)
         blf['Uhat'][f"{bc.name}_{bnd}"] = Gamma_inv * dS
 
-<<<<<<< HEAD
-    def add_isothermal_wall_formulation(self, 
-                                        blf: dict[str, ngs.comp.SumOfIntegrals],
-                                        lf:  dict[str, ngs.comp.SumOfIntegrals],
-                                        bc:  IsothermalWall, bnd: str):
-=======
     def add_isothermal_wall_formulation(self, blf: Integrals, lf: Integrals, bc: IsothermalWall, bnd: str):
->>>>>>> f01f7942
 
         bonus = self.cfg.optimizations.bonus_int_order
         dS = ngs.ds(skeleton=True, definedon=self.mesh.Boundaries(bnd), bonus_intorder=bonus.bnd)
@@ -825,14 +730,8 @@
         Gamma_iso = ngs.InnerProduct(Uhat - U_bc, Vhat)
         blf['Uhat'][f"{bc.name}_{bnd}"] = Gamma_iso * dS
 
-<<<<<<< HEAD
-    def add_adiabatic_wall_formulation(self, 
-                                       blf: dict[str, ngs.comp.SumOfIntegrals],
-                                       lf:  dict[str, ngs.comp.SumOfIntegrals],
-                                       bc:   AdiabaticWall, bnd: str):
-=======
+
     def add_adiabatic_wall_formulation(self, blf: Integrals, lf: Integrals, bc: AdiabaticWall, bnd: str):
->>>>>>> f01f7942
 
         if not isinstance(self.mixed_method, StrainHeat):
             raise NotImplementedError(f"Adiabatic wall not implemented for {self.mixed_method}")
@@ -858,14 +757,7 @@
         Gamma_ad = ngs.InnerProduct(Uhat.U - U_bc, Vhat)
         blf['Uhat'][f"{bc.name}_{bnd}"] = Gamma_ad * dS
 
-<<<<<<< HEAD
-    def add_sponge_layer_formulation(self, 
-                                     blf: dict[str, ngs.comp.SumOfIntegrals],
-                                     lf:  dict[str, ngs.comp.SumOfIntegrals],
-                                     dc:   SpongeLayer, dom: str):
-=======
     def add_sponge_layer_formulation(self, blf: Integrals, lf: Integrals, dc: SpongeLayer, dom: str):
->>>>>>> f01f7942
 
         dX = ngs.dx(definedon=self.mesh.Materials(dom), bonus_intorder=dc.order)
 
@@ -877,14 +769,7 @@
 
         blf['Uhat'][f"{dc.name}_{dom}"] = dc.function * (U - U_target) * V * dX
 
-<<<<<<< HEAD
-    def add_psponge_layer_formulation(self, 
-                                      blf: dict[str, ngs.comp.SumOfIntegrals],
-                                      lf:  dict[str, ngs.comp.SumOfIntegrals],
-                                      dc:   PSpongeLayer, dom: str):
-=======
     def add_psponge_layer_formulation(self, blf: Integrals, lf: Integrals, dc: PSpongeLayer, dom: str):
->>>>>>> f01f7942
 
         dX = ngs.dx(definedon=self.mesh.Materials(dom), bonus_intorder=dc.order)
 
@@ -974,8 +859,7 @@
         with ngs.TaskManager():
             blf.Assemble()
             f.Assemble()
-
-            gfu.vec.data = blf.mat.Inverse(inverse="sparsecholesky") * f.vec
+            gfu.vec.data = blf.mat.Inverse(freedofs=fes.FreeDofs(), inverse="sparsecholesky") * f.vec
 
 
 class ConservativeFiniteElementMethod(CompressibleFiniteElement):
